--- conflicted
+++ resolved
@@ -282,16 +282,9 @@
 compileOptionContainer = st.container()
 ideContainer = st.container()
 
-<<<<<<< HEAD
-descriptionContainer.markdown(
-    """
-Welcome to the [dbt-osmosis](https://github.com/z3z1ma/dbt-osmosis) workbench 👋.
-The workbench serves as a no fuss way to spin up
-=======
 descriptionContainer.markdown("""
 Welcome to the [dbt-osmosis](https://github.com/z3z1ma/dbt-osmosis) workbench 👋. 
 The workbench serves as a no fuss way to spin up 
->>>>>>> f509832b
 an environment where you can very quickly iterate on dbt models. In an ideal flow, a developer
 can spin up the workbench and use it as a _complement_ to their IDE, not a replacement. This means
 copying and pasting over a model you are really digging into 🧑‍💻 OR it is just as valid to use
