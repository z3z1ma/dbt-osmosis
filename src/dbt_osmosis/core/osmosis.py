--- conflicted
+++ resolved
@@ -119,17 +119,11 @@
         skip_add_tags: bool = False,
         skip_merge_meta: bool = False,
         add_progenitor_to_meta: bool = False,
-<<<<<<< HEAD
+        vars: Optional[str] = None,
         profile: Optional[str] = None,
     ):
         """Initializes the DbtYamlManager class."""
-        super().__init__(target, profiles_dir, project_dir, threads, profile=profile)
-=======
-        vars: Optional[str] = None,
-    ):
-        """Initializes the DbtYamlManager class."""
-        super().__init__(target, profiles_dir, project_dir, threads, vars)
->>>>>>> ad933bed
+        super().__init__(target, profiles_dir, project_dir, threads, vars=vars, profile=profile)
         self.fqn = fqn
         self.models = models or []
         self.dry_run = dry_run
