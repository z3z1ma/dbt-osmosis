--- conflicted
+++ resolved
@@ -25,11 +25,7 @@
 # A user running `pip install dbt-osmosis` will get these.
 dependencies = [
   "click>7,<9",
-<<<<<<< HEAD
-=======
-  # NOTE: Custom loosen version constraint to allow for dbt 1.10.x by Ubie
   "dbt-core>=1.8,<1.11",
->>>>>>> 7954ce94
   "ruamel.yaml>=0.17,<0.19",
   "rich>=10",
   "pluggy>=1.5.0,<2",
