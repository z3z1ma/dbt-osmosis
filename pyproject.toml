[tool.poetry]
name = "dbt-osmosis"
version = "0.12.1"
description = "A dbt server and suite of optional developer tools to make developing with dbt delightful."
authors = ["z3z1ma <butler.alex2010@gmail.com>"]
license = "Apache-2.0"
readme = "README.md"
classifiers = [
  "Development Status :: 4 - Beta",
  "Intended Audience :: Developers",
  "Topic :: Software Development :: Build Tools",
  "License :: OSI Approved :: Apache Software License",
  "Programming Language :: Python :: 3.6",
  "Programming Language :: Python :: 3.7",
  "Programming Language :: Python :: 3.8",
  "Programming Language :: Python :: 3.9",
  "Programming Language :: Python :: 3.10",
]
keywords = ["dbt", "server", "streamlit", "git", "diff"]
documentation = "https://github.com/z3z1ma/dbt-osmosis"
repository = "https://github.com/z3z1ma/dbt-osmosis"

[tool.poetry.dependencies]
python = ">=3.8,<3.9.7 || >3.9.7,<3.12"
click = ">7"
dbt-core = ">=1"
"ruamel.yaml" = ">=0.17"
rich = ">=10"
pydantic = "<2"
GitPython = ">3,<4"
# Streamlit Workbench Dependencies
streamlit = { version = ">=1.20.0", optional = true }
streamlit-ace = { version = ">=0.1.0", optional = true }
ydata-profiling = { version = ">=3.6.0", optional = true }
feedparser = { version = "^6.0.10", optional = true }
streamlit-elements-fluence = { version = ">=0.1.4", optional = true }
# Testing duckdb + sqlite
dbt-duckdb = { version = ">=1.0.0", optional = true }
dbt-sqlite = { version = ">=1.0.0", optional = true }
dbt-postgres = { version = ">=1.0.0", optional = true }

<<<<<<< HEAD
[tool.poetry.dev-dependencies]
black = ">=21.9b0"
mypy = ">=0.910"
pylint = ">=2.11.1"
pre-commit = ">3.0.0"

=======
>>>>>>> ad933bed
[tool.poetry.extras]
duckdb = ["dbt-duckdb"]
sqlite = ["dbt-sqlite"]
postgres = ["dbt-postgres"]
workbench = [
  "streamlit",
  "streamlit-ace",
  "ydata-profiling",
  "feedparser",
  "streamlit-elements-fluence",
]

[tool.poetry.group.dev.dependencies]
black = ">=21.9b0"
mypy = ">=0.910"
pylint = ">=2.11.1"
pytest = "^7.4.2"

[build-system]
requires = ["poetry-core>=1.0.0"]
build-backend = "poetry.core.masonry.api"

[tool.black] # https://black.readthedocs.io/en/stable/usage_and_configuration/the_basics.html#configuration-via-a-file
line-length = 100
target-version = ["py38", "py39", "py310", "py311"]
preview = true

[tool.isort] # https://pycqa.github.io/isort/docs/configuration/options.html
color_output = true
line_length = 100
profile = "black"
src_paths = ["src"]
include_trailing_comma = true

[tool.ruff] # https://beta.ruff.rs/docs/configuration/#using-pyprojecttoml
line-length = 100

[tool.poetry.scripts]
dbt-osmosis = 'dbt_osmosis.main:cli'<|MERGE_RESOLUTION|>--- conflicted
+++ resolved
@@ -39,15 +39,6 @@
 dbt-sqlite = { version = ">=1.0.0", optional = true }
 dbt-postgres = { version = ">=1.0.0", optional = true }
 
-<<<<<<< HEAD
-[tool.poetry.dev-dependencies]
-black = ">=21.9b0"
-mypy = ">=0.910"
-pylint = ">=2.11.1"
-pre-commit = ">3.0.0"
-
-=======
->>>>>>> ad933bed
 [tool.poetry.extras]
 duckdb = ["dbt-duckdb"]
 sqlite = ["dbt-sqlite"]
@@ -65,6 +56,7 @@
 mypy = ">=0.910"
 pylint = ">=2.11.1"
 pytest = "^7.4.2"
+pre-commit = ">3.0.0"
 
 [build-system]
 requires = ["poetry-core>=1.0.0"]
