repos:
  - repo: https://github.com/pre-commit/pre-commit-hooks
    rev: v4.4.0
    hooks:
      - id: end-of-file-fixer
      - id: trailing-whitespace
      - id: check-json
      - id: check-yaml
      - id: detect-private-key
      - id: debug-statements
  - repo: https://github.com/rhysd/actionlint
    rev: v1.6.26
    hooks:
      - id: actionlint-docker
  - repo: https://github.com/shellcheck-py/shellcheck-py
    rev: v0.9.0.5
    hooks:
      - id: shellcheck
<<<<<<< HEAD
  - repo: https://github.com/psf/black
    rev: 23.9.1
    hooks:
      - id: black
        args: ["--config", "pyproject.toml"]
  - repo: https://github.com/pycqa/isort
    rev: 5.12.0
    hooks:
      - id: isort
        args: ["-sp", "pyproject.toml"]
# TODO refactor the files in the 'docker' directory later.
#  - repo: https://github.com/hadolint/hadolint
#    rev: v2.12.0
#    hooks:
#      - id: hadolint-docker
=======
# TODO format files to follow the style guide later.
#  - repo: https://github.com/psf/black
#    rev: 23.9.1
#    hooks:
#      - id: black
#  - repo: https://github.com/pycqa/isort
#    rev: 5.10.1
#    hooks:
#      - id: isort
#  - repo: https://github.com/pycqa/flake8
#    rev: 4.0.1
#    hooks:
#      - id: flake8
  - repo: https://github.com/hadolint/hadolint
    rev: v2.12.0
    hooks:
      - id: hadolint-docker
>>>>>>> 70d3a08d
<|MERGE_RESOLUTION|>--- conflicted
+++ resolved
@@ -16,7 +16,6 @@
     rev: v0.9.0.5
     hooks:
       - id: shellcheck
-<<<<<<< HEAD
   - repo: https://github.com/psf/black
     rev: 23.9.1
     hooks:
@@ -27,21 +26,10 @@
     hooks:
       - id: isort
         args: ["-sp", "pyproject.toml"]
-# TODO refactor the files in the 'docker' directory later.
-#  - repo: https://github.com/hadolint/hadolint
-#    rev: v2.12.0
-#    hooks:
-#      - id: hadolint-docker
-=======
-# TODO format files to follow the style guide later.
-#  - repo: https://github.com/psf/black
-#    rev: 23.9.1
-#    hooks:
-#      - id: black
-#  - repo: https://github.com/pycqa/isort
-#    rev: 5.10.1
-#    hooks:
-#      - id: isort
+  - repo: https://github.com/hadolint/hadolint
+    rev: v2.12.0
+    hooks:
+      - id: hadolint-docker
 #  - repo: https://github.com/pycqa/flake8
 #    rev: 4.0.1
 #    hooks:
@@ -49,5 +37,4 @@
   - repo: https://github.com/hadolint/hadolint
     rev: v2.12.0
     hooks:
-      - id: hadolint-docker
->>>>>>> 70d3a08d
+      - id: hadolint-docker